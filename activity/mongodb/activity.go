--- conflicted
+++ resolved
@@ -33,9 +33,8 @@
 		return nil, err
 	}
 
-<<<<<<< HEAD
-	bctx, _ = context.WithTimeout(context.Background(), 10*time.Second)
-
+  mCtx, _ := context.WithTimeout(context.Background(), 10*time.Second)
+  
 	opts := options.Client()
 
 	if s.Username != "" && s.Password != "" {
@@ -44,12 +43,8 @@
 			Password: s.Password,
 		})
 	}
-	client, err := mongo.Connect(bctx, opts.ApplyURI(s.URI))
+	client, err := mongo.Connect(mCtx, opts.ApplyURI(s.URI))
 
-=======
-	mCtx, _ := context.WithTimeout(context.Background(), 10*time.Second)
-	client, err := mongo.Connect(mCtx, options.Client().ApplyURI(s.URI))
->>>>>>> f0d13af5
 	if err != nil {
 		return nil, err
 	}
@@ -57,13 +52,6 @@
 	db := client.Database(s.DbName)
 	collection := db.Collection(s.Collection)
 
-<<<<<<< HEAD
-	if err != nil {
-		return nil, err
-	}
-
-	collection = client.Database(s.DbName).Collection(s.Collection)
-=======
 	act := &Activity{client: client, collection: collection}
 
 	switch strings.ToLower(s.Method) {
@@ -76,7 +64,6 @@
 	case "update":
 		act.method = methodUpdate
 	}
->>>>>>> f0d13af5
 
 	return act, nil
 }
