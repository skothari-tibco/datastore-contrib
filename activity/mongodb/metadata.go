--- conflicted
+++ resolved
@@ -5,19 +5,12 @@
 )
 
 type Settings struct {
-<<<<<<< HEAD
-	URI        string `md:"uri,required"`
-	Method     string `md:"method,required,allowed(GET,INSERT,UPDATE,DELETE)"`
-	DbName     string `md:"dbName,required"`
-	Collection string `md:"collection"`
-	Username   string `md:"username"`
-	Password   string `md:"password"`
-=======
 	URI        string `md:"uri,required"` // The MongoDB connection URI
 	Method     string `md:"method,required,allowed(GET,INSERT,UPDATE,DELETE)"` // The method type
 	DbName     string `md:"dbName,required"` // The name of the database
 	Collection string `md:"collection, required"` // The collection to work on
->>>>>>> f0d13af5
+  Username   string `md:"username"` // The username of the client
+	Password   string `md:"password"` // The password of the client
 }
 
 type Input struct {
