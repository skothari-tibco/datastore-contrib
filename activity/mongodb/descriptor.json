--- conflicted
+++ resolved
@@ -34,19 +34,17 @@
         "name": "collection",
         "type": "string",
         "required": true,
-<<<<<<< HEAD
         "description": "The collection to work on "
       },
       {
         "name": "username",
-        "type": "string"
+        "type": "string",
+        "description" : "The username of the client"
       },
       {
         "name": "password",
-        "type": "string"
-=======
-        "description": "The collection to work on"
->>>>>>> f0d13af5
+        "type": "string",
+        "description" : "The password of the client"
       }
     ],
     "input": [
